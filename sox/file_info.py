''' Audio file info computed by soxi.
'''
import os
<<<<<<< HEAD
from numbers import Number
from pathlib import Path
from typing import List, Dict
=======
from pathlib import Path
>>>>>>> 3d005338
from typing import Optional, Union

from .core import VALID_FORMATS
from .core import sox
<<<<<<< HEAD
from .core import soxi
=======
>>>>>>> 3d005338
from .log import logger


def bitdepth(input_filepath: Union[str, Path]) -> Optional[int]:
    '''
    Number of bits per sample, or None if not applicable.

    Parameters
    ----------
    input_filepath : str
        Path to audio file.

    Returns
    -------
    bitdepth : int or None
        Number of bits per sample.
        Returns None if not applicable.
    '''

    validate_input_file(input_filepath)
    output = soxi(input_filepath, 'b')
    if output == '0':
        logger.warning("Bit depth unavailable for %s", input_filepath)
        return None
    return int(output)


def bitrate(input_filepath: Union[str, Path]) -> Optional[float]:
    '''
    Bit rate averaged over the whole file.
    Expressed in bytes per second (bps), or None if not applicable.

    Parameters
    ----------
    input_filepath : str
        Path to audio file.

    Returns
    -------
    bitrate : float or None
        Bit rate, expressed in bytes per second.
        Returns None if not applicable.
    '''

    validate_input_file(input_filepath)
    output = soxi(input_filepath, 'B')
    # The characters below stand for kilo, Mega, Giga, etc.
    greek_prefixes = '\0kMGTPEZY'
    if output == "0":
        logger.warning("Bit rate unavailable for %s", input_filepath)
        return None
    elif output[-1] in greek_prefixes:
        multiplier = 1000.0**(greek_prefixes.index(output[-1]))
        return float(output[:-1])*multiplier
    else:
        return float(output[:-1])


def channels(input_filepath: Union[str, Path]) -> int:
    '''
    Show number of channels.

    Parameters
    ----------
    input_filepath : str
        Path to audio file.

    Returns
    -------
    channels : int
        number of channels
    '''
    validate_input_file(input_filepath)
    output = soxi(input_filepath, 'c')
    return int(output)


def comments(input_filepath: Union[str, Path]) -> str:
    '''
    Show file comments (annotations) if available.

    Parameters
    ----------
    input_filepath : str
        Path to audio file.

    Returns
    -------
    comments : str
        File comments from header.
        If no comments are present, returns an empty string.
    '''
    validate_input_file(input_filepath)
    output = soxi(input_filepath, 'a')
    return str(output)


def duration(input_filepath: Union[str, Path]) -> float:
    '''
    Show duration in seconds, or None if not available.

    Parameters
    ----------
    input_filepath : str
        Path to audio file.

    Returns
    -------
    duration : float or None
        Duration of audio file in seconds.
        If unavailable or empty, returns None.
    '''
    validate_input_file(input_filepath)
    output = soxi(input_filepath, 'D')
    if float(output) == 0.0:
        logger.warning("Duration unavailable for %s", input_filepath)
        return None
    return float(output)


def encoding(input_filepath: Union[str, Path]) -> str:
    '''
    Show the name of the audio encoding.

    Parameters
    ----------
    input_filepath : str
        Path to audio file.

    Returns
    -------
    encoding : str
        audio encoding type
    '''
    validate_input_file(input_filepath)
    output = soxi(input_filepath, 'e')
    return str(output)


def file_type(input_filepath: Union[str, Path]) -> str:
    '''
    Show detected file-type.

    Parameters
    ----------
    input_filepath : str
        Path to audio file.

    Returns
    -------
    file_type : str
        file format type (ex. 'wav')
    '''
    validate_input_file(input_filepath)
    output = soxi(input_filepath, 't')
    return str(output)


def num_samples(input_filepath: Union[str, Path]) -> Optional[int]:
    '''
    Show number of samples, or None if unavailable.

    Parameters
    ----------
    input_filepath : path-like (str or pathlib.Path)
        Path to audio file.

    Returns
    -------
    n_samples : int or None
        total number of samples in audio file.
        Returns None if empty or unavailable.
    '''
    input_filepath = str(input_filepath)
    validate_input_file(input_filepath)
    output = soxi(input_filepath, 's')
    if output == '0':
        logger.warning("Number of samples unavailable for %s", input_filepath)
        return None
    return int(output)


def sample_rate(input_filepath: Union[str, Path]) -> float:
    '''
    Show sample-rate.

    Parameters
    ----------
    input_filepath : str
        Path to audio file.

    Returns
    -------
    samplerate : float
        number of samples/second
    '''
    validate_input_file(input_filepath)
    output = soxi(input_filepath, 'r')
    return float(output)


def silent(input_filepath: Union[str, Path], threshold:float = 0.001) -> bool:
    '''
    Determine if an input file is silent.

    Parameters
    ----------
    input_filepath : str
        The input filepath.
    threshold : float
        Threshold for determining silence

    Returns
    -------
    is_silent : bool
        True if file is determined silent.
    '''
    validate_input_file(input_filepath)
    stat_dictionary = stat(input_filepath)
    mean_norm = stat_dictionary['Mean    norm']
    if mean_norm is not float('nan'):
        if mean_norm >= threshold:
            return False
        else:
            return True
    else:
        return True


def validate_input_file(input_filepath: Union[str, Path]) -> None:
    '''Input file validation function. Checks that file exists and can be
    processed by SoX.

    Parameters
    ----------
    input_filepath : path-like (str or pathlib.Path)
        The input filepath.

    '''
    input_filepath = Path(input_filepath)
    if not input_filepath.exists():
        raise IOError(
            "input_filepath {} does not exist.".format(input_filepath)
        )
    ext = file_extension(input_filepath)
    if ext not in VALID_FORMATS:
        logger.info("Valid formats: %s", " ".join(VALID_FORMATS))
        logger.warning(
            "This install of SoX cannot process .{} files.".format(ext)
        )


<<<<<<< HEAD
def validate_input_file_list(input_filepath_list: List[Union[str, Path]]) -> None:
=======
def validate_input_file_list(input_filepath_list: Union[str, Path]) -> None:
>>>>>>> 3d005338
    '''Input file list validation function. Checks that object is a list and
    contains valid filepaths that can be processed by SoX.

    Parameters
    ----------
    input_filepath_list : list
        A list of filepaths.

    '''
    if not isinstance(input_filepath_list, list):
        raise TypeError("input_filepath_list must be a list.")
    elif len(input_filepath_list) < 2:
        raise ValueError("input_filepath_list must have at least 2 files.")

    for input_filepath in input_filepath_list:
        validate_input_file(input_filepath)


def validate_output_file(output_filepath: Union[str, Path]) -> None:
    '''Output file validation function. Checks that file can be written, and
    has a valid file extension. Throws a warning if the path already exists,
    as it will be overwritten on build.

    Parameters
    ----------
    output_filepath : path-like (str or pathlib.Path)
        The output filepath.

    '''
<<<<<<< HEAD
    # This function enforces use of the path as a string, becasue
=======
    # This function enforces use of the path as a string, because
>>>>>>> 3d005338
    # os.access has no analog in pathlib.
    output_filepath = str(output_filepath)

    if output_filepath == '-n':
        return

    nowrite_conditions = [
        bool(os.path.dirname(output_filepath)) or
             not os.access(os.getcwd(), os.W_OK),
        not os.access(os.path.dirname(output_filepath), os.W_OK)]

    if all(nowrite_conditions):
        raise IOError(
            "SoX cannot write to output_filepath {}".format(output_filepath)
        )

    ext = file_extension(output_filepath)
    if ext not in VALID_FORMATS:
        logger.info("Valid formats: %s", " ".join(VALID_FORMATS))
        logger.warning(
            "This install of SoX cannot process .{} files.".format(ext)
        )

    if os.path.exists(output_filepath):
        logger.warning(
            'output_file: %s already exists and will be overwritten on build',
            output_filepath
        )


<<<<<<< HEAD
def file_extension(filepath: Union[str, Path]) -> str:
=======
def file_extension(filepath: Union[str, Path]):
>>>>>>> 3d005338
    '''Get the extension of a filepath.

    Parameters
    ----------
    filepath : path-like (str or pathlib.Path)
        File path.

    Returns
    -------
    extension : str
        The file's extension
    '''
    return Path(filepath).suffix[1:].lower()


<<<<<<< HEAD
def info(filepath: Union[str, Path]) -> Dict[str, Union[str, Number]]:
=======
def info(filepath: Union[str, Path]) -> dict:
>>>>>>> 3d005338
    '''Get a dictionary of file information

    Parameters
    ----------
    filepath : str
        File path.

    Returns
    -------
    info_dictionary : dict
        Dictionary of file information. Fields are:
            * channels
            * sample_rate
            * bitdepth
            * bitrate
            * duration
            * num_samples
            * encoding
            * silent
    '''
    info_dictionary = {
        'channels': channels(filepath),
        'sample_rate': sample_rate(filepath),
        'bitdepth': bitdepth(filepath),
        'bitrate': bitrate(filepath),
        'duration': duration(filepath),
        'num_samples': num_samples(filepath),
        'encoding': encoding(filepath),
        'silent': silent(filepath)
    }
    return info_dictionary


<<<<<<< HEAD
def stat(filepath: Union[str, Path]) -> Dict[str, Optional[float]]:
=======
def stat(filepath: Union[str, Path]) -> dict:
>>>>>>> 3d005338
    '''Returns a dictionary of audio statistics.

    Parameters
    ----------
    filepath : str
        File path.

    Returns
    -------
    stat_dictionary : dict
        Dictionary of audio statistics.
    '''
    stat_output = _stat_call(filepath)
    stat_dictionary = _parse_stat(stat_output)
    return stat_dictionary


def _stat_call(filepath: Union[str, Path]) -> str:
    '''Call sox's stat function.

    Parameters
    ----------
    filepath : str
        File path.

    Returns
    -------
    stat_output : str
        Sox output from stderr.
    '''
    validate_input_file(filepath)
    args = ['sox', filepath, '-n', 'stat']
    _, _, stat_output = sox(args)
    return stat_output


<<<<<<< HEAD
def _parse_stat(stat_output: Union[str, Path]) -> Dict[str, Optional[float]]:
=======
def _parse_stat(stat_output: Union[str, Path]) -> dict:
>>>>>>> 3d005338
    '''Parse the string output from sox's stat function

    Parameters
    ----------
    stat_output : str
        Sox output from stderr.

    Returns
    -------
    stat_dictionary : dict
        Dictionary of audio statistics.
    '''
    lines = stat_output.split('\n')
    stat_dict = {}
    for line in lines:
        split_line = line.split(':')
        if len(split_line) == 2:
            key = split_line[0]
            val = split_line[1].strip(' ')
            try:
                val = float(val)
            except ValueError:
                val = None
            stat_dict[key] = val

    return stat_dict<|MERGE_RESOLUTION|>--- conflicted
+++ resolved
@@ -1,21 +1,14 @@
 ''' Audio file info computed by soxi.
 '''
 import os
-<<<<<<< HEAD
 from numbers import Number
 from pathlib import Path
 from typing import List, Dict
-=======
-from pathlib import Path
->>>>>>> 3d005338
 from typing import Optional, Union
 
 from .core import VALID_FORMATS
 from .core import sox
-<<<<<<< HEAD
 from .core import soxi
-=======
->>>>>>> 3d005338
 from .log import logger
 
 
@@ -268,11 +261,7 @@
         )
 
 
-<<<<<<< HEAD
 def validate_input_file_list(input_filepath_list: List[Union[str, Path]]) -> None:
-=======
-def validate_input_file_list(input_filepath_list: Union[str, Path]) -> None:
->>>>>>> 3d005338
     '''Input file list validation function. Checks that object is a list and
     contains valid filepaths that can be processed by SoX.
 
@@ -302,11 +291,7 @@
         The output filepath.
 
     '''
-<<<<<<< HEAD
-    # This function enforces use of the path as a string, becasue
-=======
     # This function enforces use of the path as a string, because
->>>>>>> 3d005338
     # os.access has no analog in pathlib.
     output_filepath = str(output_filepath)
 
@@ -337,11 +322,7 @@
         )
 
 
-<<<<<<< HEAD
 def file_extension(filepath: Union[str, Path]) -> str:
-=======
-def file_extension(filepath: Union[str, Path]):
->>>>>>> 3d005338
     '''Get the extension of a filepath.
 
     Parameters
@@ -357,11 +338,7 @@
     return Path(filepath).suffix[1:].lower()
 
 
-<<<<<<< HEAD
 def info(filepath: Union[str, Path]) -> Dict[str, Union[str, Number]]:
-=======
-def info(filepath: Union[str, Path]) -> dict:
->>>>>>> 3d005338
     '''Get a dictionary of file information
 
     Parameters
@@ -395,11 +372,7 @@
     return info_dictionary
 
 
-<<<<<<< HEAD
 def stat(filepath: Union[str, Path]) -> Dict[str, Optional[float]]:
-=======
-def stat(filepath: Union[str, Path]) -> dict:
->>>>>>> 3d005338
     '''Returns a dictionary of audio statistics.
 
     Parameters
@@ -436,11 +409,7 @@
     return stat_output
 
 
-<<<<<<< HEAD
 def _parse_stat(stat_output: Union[str, Path]) -> Dict[str, Optional[float]]:
-=======
-def _parse_stat(stat_output: Union[str, Path]) -> dict:
->>>>>>> 3d005338
     '''Parse the string output from sox's stat function
 
     Parameters
