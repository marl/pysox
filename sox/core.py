--- conflicted
+++ resolved
@@ -1,20 +1,14 @@
 '''Base module for calling SoX '''
-<<<<<<< HEAD
-from typing_extensions import Literal
-
-from .log import logger
-=======
->>>>>>> 8724793e
-
+import subprocess
 from pathlib import Path
-import subprocess
 from subprocess import CalledProcessError
 from typing import Union
 
 import numpy as np
-
+from typing_extensions import Literal
+
+from . import NO_SOX
 from .log import logger
-from . import NO_SOX
 
 SOXI_ARGS = ['B', 'b', 'c', 'a', 'D', 'e', 't', 's', 'r']
 
@@ -26,7 +20,6 @@
     'signed-integer', 'unsigned-integer', 'floating-point', 'a-law', 'u-law',
     'oki-adpcm', 'ima-adpcm', 'ms-adpcm', 'gsm-full-rate'
 ]
-
 
 
 def sox(args, src_array=None, decode_out_with_utf=True):
@@ -106,6 +99,7 @@
 class SoxError(Exception):
     '''Exception to be raised when SoX exits with non-zero status.
     '''
+
     def __init__(self, *args, **kwargs):
         Exception.__init__(self, *args, **kwargs)
 
@@ -223,6 +217,7 @@
 class SoxiError(Exception):
     '''Exception to be raised when SoXI exits with non-zero status.
     '''
+
     def __init__(self, *args, **kwargs):
         Exception.__init__(self, *args, **kwargs)
 
