--- conflicted
+++ resolved
@@ -73,13 +73,8 @@
             Global arguments that will be passed to SoX.
 
         '''
-<<<<<<< HEAD
         self.input_format: Dict = {}
         self.output_format: Dict = {}
-=======
-        self.input_format = {}
-        self.output_format = {}
->>>>>>> 8724793e
 
         self.effects: List[str] = []
         self.effects_log: List[str] = []
@@ -398,7 +393,6 @@
 
         return output_format_args
 
-<<<<<<< HEAD
     def set_output_format(self,
                           file_type: Optional[str] = None,
                           rate: Optional[float] = None,
@@ -407,11 +401,6 @@
                           encoding: Optional[EncodingValue] = None,
                           comments: Optional[str] = None,
                           append_comments: bool = True):
-=======
-    def set_output_format(self, file_type=None, rate=None, bits=None,
-                          channels=None, encoding=None, comments=None,
-                          append_comments=True):
->>>>>>> 8724793e
         '''Sets output file format arguments. These arguments will overwrite
         any format related arguments supplied by other effects (e.g. rate).
 
@@ -496,8 +485,6 @@
 
     def _parse_inputs(self, input_filepath, input_array, sample_rate_in):
         '''Private helper function for parsing inputs to build and build_array
-<<<<<<< HEAD
-=======
 
         Parameters
         ----------
@@ -550,200 +537,14 @@
             )
         return input_format, input_filepath
 
-    def build(self, input_filepath=None, output_filepath=None,
-              input_array=None, sample_rate_in=None,
-              extra_args=None, return_output=False):
-        '''Given an input file or array, creates an output_file on disk by
-        executing the current set of commands. This function returns True on
-        success. If return_output is True, this function returns a triple of
-        (status, out, err), giving the success state, along with stdout and
-        stderr returned by sox.
->>>>>>> 8724793e
-
-        Parameters
-        ----------
-        input_filepath : str or None
-<<<<<<< HEAD
-            Either path to input audio file or None.
-        input_array : np.ndarray or None
-            A np.ndarray of an waveform with shape (n_samples, n_channels)
-            or None
-        sample_rate_in : int or None
-            Sample rate of input_array or None
-
-        Returns
-        -------
-        input_format : dict
-            Input format dictionary
-        input_filepath : str
-            Formatted input filepath.
-        '''
-        if input_filepath is not None and input_array is not None:
-            raise ValueError(
-                "Only one of input_filepath and input_array may be specified"
-            )
-        # set input parameters
-        if input_filepath is not None:
-            file_info.validate_input_file(input_filepath)
-            input_format = self.input_format
-            if input_format.get('channels') is None:
-                input_format['channels'] = file_info.channels(input_filepath)
-        elif input_array is not None:
-            if not isinstance(input_array, np.ndarray):
-                raise TypeError("input_array must be a numpy array or None")
-            if sample_rate_in is None:
-                raise ValueError(
-                    "sample_rate_in must be specified for array inputs"
-                )
-            input_filepath = '-'
-            input_format = {
-                'file_type': ENCODINGS_MAPPING[input_array.dtype.type],
-                'rate': sample_rate_in,
-                'bits': None,
-                'channels': (
-                    input_array.shape[-1] if len(input_array.shape) > 1 else 1
-                ),
-                'encoding': None,
-                'ignore_length': False
-            }
-        else:
-            raise ValueError(
-                "One of input_filepath or input_array must be specified"
-            )
-        return input_format, input_filepath
-
     def build(self,
               input_filepath: Optional[Union[str, Path]] = None,
               output_filepath: Optional[Union[str, Path]] = None,
-              input_array: Optional[np.ndarray] = None,
-              sample_rate_in: Optional[np.ndarray] = None,
-              extra_args: List[str] = None,
+              input_array: Optional[str] = None,
+              sample_rate_in: Optional[float] = None,
+              extra_args: Optional[List[str]] = None,
               return_output: bool = False):
         '''Given an input file or array, creates an output_file on disk by
-        executing the current set of commands. This function returns True on
-        success. If return_output is True, this function returns a triple of
-        (status, out, err), giving the success state, along with stdout and
-        stderr returned by sox.
-
-        Parameters
-        ----------
-        input_filepath : str or None
-=======
->>>>>>> 8724793e
-            Either path to input audio file or None for array input.
-        output_filepath : str
-            Path to desired output file. If a file already exists at
-            the given path, the file will be overwritten.
-            If '-n', no file is created.
-        input_array : np.ndarray or None
-            An np.ndarray of an waveform with shape (n_samples, n_channels).
-            sample_rate_in must also be provided.
-            If None, input_filepath must be specified.
-        sample_rate_in : int
-            Sample rate of input_array.
-            This argument is ignored if input_array is None.
-        extra_args : list or None, default=None
-            If a list is given, these additional arguments are passed to SoX
-            at the end of the list of effects.
-            Don't use this argument unless you know exactly what you're doing!
-        return_output : bool, default=False
-            If True, returns the status and information sent to stderr and
-            stdout as a tuple (status, stdout, stderr).
-            If output_filepath is None, return_output=True by default.
-            If False, returns True on success.
-
-        Returns
-        -------
-        status : bool
-            True on success.
-        out : str (optional)
-            This is not returned unless return_output is True.
-            When returned, captures the stdout produced by sox.
-        err : str (optional)
-            This is not returned unless return_output is True.
-            When returned, captures the stderr produced by sox.
-
-        Examples
-        --------
-        >>> import numpy as np
-        >>> import sox
-        >>> tfm = sox.Transformer()
-        >>> sample_rate = 44100
-        >>> y = np.sin(2 * np.pi * 440.0 * np.arange(sample_rate * 1.0) / sample_rate)
-
-        file in, file out - basic usage
-
-        >>> status = tfm.build('path/to/input.wav', 'path/to/output.mp3')
-
-        file in, file out - equivalent usage
-
-        >>> status = tfm.build(
-                input_filepath='path/to/input.wav',
-                output_filepath='path/to/output.mp3'
-            )
-
-        array in, file out
-
-        >>> status = tfm.build(
-                input_array=y, sample_rate_in=sample_rate,
-                output_filepath='path/to/output.mp3'
-            )
-
-        '''
-        input_format, input_filepath = self._parse_inputs(
-            input_filepath, input_array, sample_rate_in
-        )
-
-        if output_filepath is None:
-            raise ValueError("output_filepath is not specified!")
-
-        # set output parameters
-        if input_filepath == output_filepath:
-            raise ValueError(
-                "input_filepath must be different from output_filepath."
-            )
-        file_info.validate_output_file(output_filepath)
-
-        args = []
-        args.extend(self.globals)
-        args.extend(self._input_format_args(input_format))
-        args.append(input_filepath)
-        args.extend(self._output_format_args(self.output_format))
-        args.append(output_filepath)
-        args.extend(self.effects)
-
-        if extra_args is not None:
-            if not isinstance(extra_args, list):
-                raise ValueError("extra_args must be a list.")
-            args.extend(extra_args)
-
-        status, out, err = sox(args, input_array, True)
-        if status != 0:
-            raise SoxError(
-                "Stdout: {}\nStderr: {}".format(out, err)
-<<<<<<< HEAD
-            )
-
-        logger.info(
-            "Created %s with effects: %s",
-            output_filepath,
-            " ".join(self.effects_log)
-        )
-
-        if return_output:
-            return status, out, err
-
-        return True
-
-    def build_file(self,
-                   input_filepath: Optional[Union[str, Path]] = None,
-                   output_filepath: Optional[Union[str, Path]] = None,
-                   input_array: Optional[np.ndarray] = None,
-                   sample_rate_in: Optional[np.ndarray] = None,
-                   extra_args: List[str] = None,
-                   return_output: bool = False):
-        '''An alias for build.
-        Given an input file or array, creates an output_file on disk by
         executing the current set of commands. This function returns True on
         success. If return_output is True, this function returns a triple of
         (status, out, err), giving the success state, along with stdout and
@@ -812,90 +613,37 @@
             )
 
         '''
-        return self.build(
-            input_filepath, output_filepath, input_array, sample_rate_in,
-            extra_args, return_output
-        )
-
-    def build_array(self,
-                    input_filepath: Optional[Union[str, Path]] = None,
-                    input_array: Optional[np.ndarray] = None,
-                    sample_rate_in: Optional[int] = None,
-                    extra_args: List[str] = None) -> np.ndarray:
-        '''Given an input file or array, returns the ouput as a numpy array
-        by executing the current set of commands. By default the array will
-        have the same sample rate as the input file unless otherwise specified
-        using set_output_format. Functions such as rate, channels and convert
-        will be ignored!
-
-        Parameters
-        ----------
-        input_filepath : str or None
-            Either path to input audio file or None.
-        input_array : np.ndarray or None
-            A np.ndarray of an waveform with shape (n_samples, n_channels).
-            If this argument is passed, sample_rate_in must also be provided.
-            If None, input_filepath must be specified.
-        sample_rate_in : int
-            Sample rate of input_array.
-            This argument is ignored if input_array is None.
-        extra_args : list or None, default=None
-            If a list is given, these additional arguments are passed to SoX
-            at the end of the list of effects.
-            Don't use this argument unless you know exactly what you're doing!
-
-        Returns
-        -------
-        output_array : np.ndarray
-            Output audio as a numpy array
-
-        Examples
-        --------
-
-        >>> import numpy as np
-        >>> import sox
-        >>> tfm = sox.Transformer()
-        >>> sample_rate = 44100
-        >>> y = np.sin(2 * np.pi * 440.0 * np.arange(sample_rate * 1.0) / sample_rate)
-
-        file in, array out
-
-        >>> output_array = tfm.build(input_filepath='path/to/input.wav')
-
-        array in, array out
-
-        >>> output_array = tfm.build(input_array=y, sample_rate_in=sample_rate)
-
-        specifying the output sample rate
-
-        >>> tfm.set_output_format(rate=8000)
-        >>> output_array = tfm.build(input_array=y, sample_rate_in=sample_rate)
-
-        if an effect changes the number of channels, you must explicitly
-        specify the number of output channels
-
-        >>> tfm.remix(remix_dictionary={1: [1], 2: [1], 3: [1]})
-        >>> tfm.set_output_format(channels=3)
-        >>> output_array = tfm.build(input_array=y, sample_rate_in=sample_rate)
-
-
-        '''
         input_format, input_filepath = self._parse_inputs(
             input_filepath, input_array, sample_rate_in
         )
 
-        # check if any of the below commands are part of the effects chain
-        ignored_commands = ['rate', 'channels', 'convert']
-        if set(ignored_commands) & set(self.effects_log):
-            logger.warning(
-                "When outputting to an array, rate, channels and convert " +
-                "effects may be ignored. Use set_output_format() to " +
-                "specify output formats."
-            )
-
-        output_filepath = '-'
-
-=======
+        if output_filepath is None:
+            raise ValueError("output_filepath is not specified!")
+
+        # set output parameters
+        if input_filepath == output_filepath:
+            raise ValueError(
+                "input_filepath must be different from output_filepath."
+            )
+        file_info.validate_output_file(output_filepath)
+
+        args = []
+        args.extend(self.globals)
+        args.extend(self._input_format_args(input_format))
+        args.append(input_filepath)
+        args.extend(self._output_format_args(self.output_format))
+        args.append(output_filepath)
+        args.extend(self.effects)
+
+        if extra_args is not None:
+            if not isinstance(extra_args, list):
+                raise ValueError("extra_args must be a list.")
+            args.extend(extra_args)
+
+        status, out, err = sox(args, input_array, True)
+        if status != 0:
+            raise SoxError(
+                "Stdout: {}\nStderr: {}".format(out, err)
             )
 
         logger.info(
@@ -909,9 +657,13 @@
 
         return True
 
-    def build_file(self, input_filepath=None, output_filepath=None,
-                   input_array=None, sample_rate_in=None,
-                   extra_args=None, return_output=False):
+    def build_file(self,
+                   input_filepath: Optional[Union[str, Path]] = None,
+                   output_filepath: Optional[Union[str, Path]] = None,
+                   input_array: Optional[np.ndarray] = None,
+                   sample_rate_in: Optional[float] = None,
+                   extra_args: Optional[List[str]] = None,
+                   return_output: bool = False):
         '''An alias for build.
         Given an input file or array, creates an output_file on disk by
         executing the current set of commands. This function returns True on
@@ -987,8 +739,11 @@
             extra_args, return_output
         )
 
-    def build_array(self, input_filepath=None, input_array=None,
-                    sample_rate_in=None, extra_args=None):
+    def build_array(self,
+                    input_filepath: Optional[Union[str, Path]] = None,
+                    input_array: Optional[np.ndarray] = None,
+                    sample_rate_in: Optional[float] = None,
+                    extra_args: Optional[List[str]] = None):
         '''Given an input file or array, returns the ouput as a numpy array
         by executing the current set of commands. By default the array will
         have the same sample rate as the input file unless otherwise specified
@@ -1062,7 +817,6 @@
 
         output_filepath = '-'
 
->>>>>>> 8724793e
         if input_format.get('file_type') is None:
             encoding_out = np.int16
         else:
