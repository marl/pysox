[metadata]
description-file = README.md
<<<<<<< HEAD
version = attr: sox.version.version
[bdist_wheel]
universal = 1
=======
python_requires = >=3.8
>>>>>>> 5e93526c
<|MERGE_RESOLUTION|>--- conflicted
+++ resolved
@@ -1,9 +1,4 @@
 [metadata]
 description-file = README.md
-<<<<<<< HEAD
 version = attr: sox.version.version
-[bdist_wheel]
-universal = 1
-=======
-python_requires = >=3.8
->>>>>>> 5e93526c
+python_requires = >=3.8