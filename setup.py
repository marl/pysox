""" Setup script for sox. """
from setuptools import setup

import imp

version = imp.load_source('sox.version', 'sox/version.py')

if __name__ == "__main__":
    setup(
        name='sox',
<<<<<<< HEAD

        version='1.2.3',

=======
        version=version.version,
>>>>>>> 9b2b0d00
        description='Python wrapper around SoX.',
        author='Rachel Bittner',
        author_email='rachel.bittner@nyu.edu',
        url='https://github.com/rabitt/pysox',
        download_url='http://github.com/rabitt/pysox/releases',
        packages=['sox'],
        package_data={'sox': []},
        long_description="""Python wrapper around SoX.""",
        keywords='audio effects SoX',
        license='MIT',
        install_requires=[
        ],
        extras_require={
            'tests': [
                'pytest',
                'pytest-cov',
                'pytest-pep8',
            ],
            'docs': [
                'sphinx==1.2.3',  # autodoc was broken in 1.3.1
                'sphinxcontrib-napoleon',
                'sphinx_rtd_theme',
                'numpydoc',
            ],
        }
    )<|MERGE_RESOLUTION|>--- conflicted
+++ resolved
@@ -8,13 +8,7 @@
 if __name__ == "__main__":
     setup(
         name='sox',
-<<<<<<< HEAD
-
-        version='1.2.3',
-
-=======
         version=version.version,
->>>>>>> 9b2b0d00
         description='Python wrapper around SoX.',
         author='Rachel Bittner',
         author_email='rachel.bittner@nyu.edu',
